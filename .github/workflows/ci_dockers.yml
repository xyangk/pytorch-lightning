--- conflicted
+++ resolved
@@ -73,16 +73,11 @@
     strategy:
       fail-fast: false
       matrix:
-<<<<<<< HEAD
-        # the config used in '.azure-pipelines/gpu-tests.yml'
         python_version: ["3.7", "3.9"]
         pytorch_version: ["1.8", "1.11"]
-=======
         include:
           # the config used in '.azure-pipelines/gpu-tests.yml'
-          - {python_version: "3.7", pytorch_version: "1.8"}
           - {python_version: "3.9", pytorch_version: "1.10"}
->>>>>>> f9b69ce5
     steps:
       - name: Checkout
         uses: actions/checkout@v2
