# Copyright The PyTorch Lightning team.
#
# Licensed under the Apache License, Version 2.0 (the "License");
# you may not use this file except in compliance with the License.
# You may obtain a copy of the License at
#
#     http://www.apache.org/licenses/LICENSE-2.0
#
# Unless required by applicable law or agreed to in writing, software
# distributed under the License is distributed on an "AS IS" BASIS,
# WITHOUT WARRANTIES OR CONDITIONS OF ANY KIND, either express or implied.
# See the License for the specific language governing permissions and
# limitations under the License.
import contextlib
import json
import logging
import os
from typing import Any, Dict, Optional
from unittest import mock

import pytest
import torch
import torch.nn.functional as F
from torch import nn, Tensor
from torch.optim import Optimizer
from torch.utils.data import DataLoader
from torchmetrics import Accuracy

from pytorch_lightning import LightningDataModule, LightningModule, seed_everything, Trainer
from pytorch_lightning.callbacks import Callback, LearningRateMonitor, ModelCheckpoint
from pytorch_lightning.plugins import DeepSpeedPrecisionPlugin
from pytorch_lightning.strategies import DeepSpeedStrategy
from pytorch_lightning.strategies.deepspeed import LightningDeepSpeedModule
from pytorch_lightning.utilities.exceptions import MisconfigurationException
from pytorch_lightning.utilities.imports import _DEEPSPEED_AVAILABLE, _DEEPSPEED_GREATER_EQUAL_0_6
from pytorch_lightning.utilities.meta import init_meta_context
from tests.helpers.boring_model import BoringModel, RandomDataset, RandomIterableDataset
from tests.helpers.datamodules import ClassifDataModule
from tests.helpers.runif import RunIf

if _DEEPSPEED_AVAILABLE:
    import deepspeed
    from deepspeed.utils.zero_to_fp32 import convert_zero_checkpoint_to_fp32_state_dict


class ModelParallelBoringModel(BoringModel):
    def __init__(self):
        super().__init__()
        self.layer = None

    def configure_sharded_model(self) -> None:
        self.layer = torch.nn.Linear(32, 2)

    def on_load_checkpoint(self, checkpoint: Dict[str, Any]) -> None:
        self.configure_sharded_model()


class ModelParallelBoringModelNoSchedulers(ModelParallelBoringModel):
    def configure_optimizers(self):
        return torch.optim.SGD(self.layer.parameters(), lr=0.1)


class ModelParallelBoringModelManualOptim(BoringModel):
    def __init__(self):
        super().__init__()
        self.layer = None

    def training_step(self, batch, batch_idx):
        opt = self.optimizers()
        output = self(batch)
        loss = self.loss(batch, output)
        opt.zero_grad()
        self.manual_backward(loss)
        opt.step()

    def configure_sharded_model(self) -> None:
        self.layer = torch.nn.Linear(32, 2)

    def on_load_checkpoint(self, checkpoint: Dict[str, Any]) -> None:
        self.configure_sharded_model()

    @property
    def automatic_optimization(self) -> bool:
        return False


def test_deepspeed_lightning_module(tmpdir):
    """Test to ensure that a model wrapped in `LightningDeepSpeedModule` moves types and device correctly."""

    model = BoringModel()
    module = LightningDeepSpeedModule(model, precision=16)

    module.half()
    assert module.dtype == torch.half
    assert model.dtype == torch.half

    module.to(torch.double)
    assert module.dtype == torch.double
    assert model.dtype == torch.double


@RunIf(min_gpus=1)
def test_deepspeed_lightning_module_precision(tmpdir):
    """Test to ensure that a model wrapped in `LightningDeepSpeedModule` moves tensors to half when precision
    16."""

    model = BoringModel()
    module = LightningDeepSpeedModule(model, precision=16)

    module.cuda().half()
    assert module.dtype == torch.half
    assert model.dtype == torch.half

    x = torch.randn((1, 32), dtype=torch.float).cuda()
    out = module(x)

    assert out.dtype == torch.half

    module.to(torch.double)
    assert module.dtype == torch.double
    assert model.dtype == torch.double


@pytest.fixture
def deepspeed_config():
    return {
        "optimizer": {"type": "SGD", "params": {"lr": 3e-5}},
        "scheduler": {
            "type": "WarmupLR",
            "params": {"last_batch_iteration": -1, "warmup_min_lr": 0, "warmup_max_lr": 3e-5, "warmup_num_steps": 100},
        },
    }


@pytest.fixture
def deepspeed_zero_config(deepspeed_config):
    return {**deepspeed_config, "zero_allow_untested_optimizer": True, "zero_optimization": {"stage": 2}}


@RunIf(deepspeed=True)
@pytest.mark.parametrize("strategy", ("deepspeed", DeepSpeedStrategy))
def test_deepspeed_strategy_string(tmpdir, strategy):
    """Test to ensure that the strategy can be passed via string or instance, and parallel devices is correctly
    set."""

    trainer = Trainer(
        fast_dev_run=True, default_root_dir=tmpdir, strategy=strategy if isinstance(strategy, str) else strategy()
    )

    assert isinstance(trainer.strategy, DeepSpeedStrategy)
    assert trainer.strategy.parallel_devices == [torch.device("cpu")]


@RunIf(deepspeed=True)
def test_deepspeed_strategy_env(tmpdir, monkeypatch, deepspeed_config):
    """Test to ensure that the strategy can be passed via a string with an environment variable."""
    config_path = os.path.join(tmpdir, "temp.json")
    with open(config_path, "w") as f:
        f.write(json.dumps(deepspeed_config))
    monkeypatch.setenv("PL_DEEPSPEED_CONFIG_PATH", config_path)

    trainer = Trainer(fast_dev_run=True, default_root_dir=tmpdir, strategy="deepspeed")

    strategy = trainer.strategy
    assert isinstance(strategy, DeepSpeedStrategy)
    assert strategy.parallel_devices == [torch.device("cpu")]
    assert strategy.config == deepspeed_config


@RunIf(deepspeed=True)
@pytest.mark.parametrize("precision", [16, "mixed"])
@pytest.mark.parametrize(
    "amp_backend",
    ["native", pytest.param("apex", marks=RunIf(amp_apex=True))],
)
def test_deepspeed_precision_choice(amp_backend, precision, tmpdir):
    """Test to ensure precision plugin is also correctly chosen.

    DeepSpeed handles precision via Custom DeepSpeedPrecisionPlugin
    """

    trainer = Trainer(
        fast_dev_run=True,
        default_root_dir=tmpdir,
        accelerator="gpu",
        strategy="deepspeed",
        amp_backend=amp_backend,
        precision=precision,
    )

    assert isinstance(trainer.strategy, DeepSpeedStrategy)
    assert isinstance(trainer.strategy.precision_plugin, DeepSpeedPrecisionPlugin)
    assert trainer.strategy.precision_plugin.precision == precision


@RunIf(deepspeed=True)
def test_deepspeed_with_invalid_config_path(tmpdir):
    """Test to ensure if we pass an invalid config path we throw an exception."""

    with pytest.raises(
        MisconfigurationException, match="You passed in a path to a DeepSpeed config but the path does not exist"
    ):
        DeepSpeedStrategy(config="invalid_path.json")


@RunIf(deepspeed=True)
def test_deepspeed_with_env_path(tmpdir, monkeypatch, deepspeed_config):
    """Test to ensure if we pass an env variable, we load the config from the path."""
    config_path = os.path.join(tmpdir, "temp.json")
    with open(config_path, "w") as f:
        f.write(json.dumps(deepspeed_config))
    monkeypatch.setenv("PL_DEEPSPEED_CONFIG_PATH", config_path)
    strategy = DeepSpeedStrategy()
    assert strategy.config == deepspeed_config


@RunIf(deepspeed=True)
def test_deepspeed_defaults(tmpdir):
    """Ensure that defaults are correctly set as a config for DeepSpeed if no arguments are passed."""
    strategy = DeepSpeedStrategy()
    assert strategy.config is not None
    assert isinstance(strategy.config["zero_optimization"], dict)


@RunIf(min_gpus=1, standalone=True, deepspeed=True)
def test_warn_deepspeed_ignored(tmpdir):
    class TestModel(BoringModel):
        def backward(self, loss: Tensor, optimizer: Optimizer, optimizer_idx: int, *args, **kwargs) -> None:
            return loss.backward()

    model = TestModel()
    trainer = Trainer(
        fast_dev_run=True,
        default_root_dir=tmpdir,
        strategy=DeepSpeedStrategy(),
        accelerator="gpu",
        devices=1,
        precision=16,
        track_grad_norm=2,
        enable_progress_bar=False,
        enable_model_summary=False,
    )
    from pytorch_lightning.plugins.precision.deepspeed import warning_cache

    with pytest.warns(UserWarning, match="will be ignored since DeepSpeed handles the backward"):
        trainer.fit(model)
    assert any("track_grad_norm=2.0)' but this is not supported" in w for w in warning_cache)


@RunIf(min_gpus=1, deepspeed=True)
@pytest.mark.parametrize(
    ["dataset_cls", "value"],
    [(RandomDataset, "auto"), (RandomDataset, 10), (RandomIterableDataset, "auto"), (RandomIterableDataset, 10)],
)
@mock.patch("deepspeed.init_distributed", autospec=True)
@mock.patch("pytorch_lightning.Trainer.log_dir", new_callable=mock.PropertyMock, return_value="abc")
def test_deepspeed_auto_batch_size_config_select(mock_deepspeed_distributed, mock_log_dir, tmpdir, dataset_cls, value):
    """Test to ensure that the batch size is correctly set as expected for deepspeed logging purposes."""

    class TestModel(BoringModel):
        def train_dataloader(self):
            return DataLoader(dataset_cls(32, 64))

    class AssertCallback(Callback):
        def setup(self, trainer, pl_module, stage: Optional[str] = None) -> None:
            assert isinstance(trainer.strategy, DeepSpeedStrategy)
            config = trainer.strategy.config

            # int value overrides auto mode
            expected_value = value if isinstance(value, int) else 1
            if dataset_cls == RandomDataset:
                expected_value = pl_module.train_dataloader().batch_size if value == "auto" else value

            assert config["train_micro_batch_size_per_gpu"] == expected_value
            raise SystemExit

    ck = AssertCallback()
    model = TestModel()
    trainer = Trainer(
        default_root_dir=tmpdir,
        fast_dev_run=True,
        callbacks=ck,
        accelerator="gpu",
        devices=1,
        strategy=DeepSpeedStrategy(logging_batch_size_per_gpu=value, zero_optimization=False),
    )
    with pytest.raises(SystemExit):
        trainer.fit(model)


@RunIf(min_gpus=1, standalone=True, deepspeed=True)
def test_deepspeed_run_configure_optimizers(tmpdir):
    """Test end to end that deepspeed works with defaults (without ZeRO as that requires compilation), whilst using
    configure_optimizers for optimizers and schedulers."""

    class TestCB(Callback):
        def on_train_start(self, trainer, pl_module) -> None:
            from deepspeed.runtime.zero.stage2 import FP16_DeepSpeedZeroOptimizer

            assert isinstance(trainer.optimizers[0], FP16_DeepSpeedZeroOptimizer)
            assert isinstance(trainer.optimizers[0].optimizer, torch.optim.SGD)
            assert isinstance(trainer.lr_scheduler_configs[0].scheduler, torch.optim.lr_scheduler.StepLR)
            # check that the lr_scheduler config was preserved
            assert trainer.lr_scheduler_configs[0].name == "Sean"

    class TestModel(BoringModel):
        def configure_optimizers(self):
            [optimizer], [scheduler] = super().configure_optimizers()
            return {"optimizer": optimizer, "lr_scheduler": {"scheduler": scheduler, "name": "Sean"}}

    model = TestModel()
    lr_monitor = LearningRateMonitor()
    trainer = Trainer(
        strategy=DeepSpeedStrategy(),  # disable ZeRO so our optimizers are not wrapped
        default_root_dir=tmpdir,
        accelerator="gpu",
        devices=1,
        fast_dev_run=True,
        precision=16,
        callbacks=[TestCB(), lr_monitor],
        enable_progress_bar=False,
        enable_model_summary=False,
    )
    trainer.fit(model)

    assert lr_monitor.lrs == {"Sean": [0.1]}

    _assert_save_model_is_equal(model, tmpdir, trainer)


@RunIf(min_gpus=1, standalone=True, deepspeed=True)
def test_deepspeed_config(tmpdir, deepspeed_zero_config):
    """Test to ensure deepspeed works correctly when passed a DeepSpeed config object including
    optimizers/schedulers and saves the model weights to load correctly."""

    class TestCB(Callback):
        def on_train_start(self, trainer, pl_module) -> None:
            from deepspeed.runtime.lr_schedules import WarmupLR
            from deepspeed.runtime.zero.stage2 import FP16_DeepSpeedZeroOptimizer

            assert isinstance(trainer.optimizers[0], FP16_DeepSpeedZeroOptimizer)
            assert isinstance(trainer.optimizers[0].optimizer, torch.optim.SGD)
            assert isinstance(trainer.lr_scheduler_configs[0].scheduler, WarmupLR)
            assert trainer.lr_scheduler_configs[0].interval == "step"
            assert trainer.lr_scheduler_configs[0].opt_idx == 0

    model = BoringModel()
    lr_monitor = LearningRateMonitor()
    trainer = Trainer(
        strategy=DeepSpeedStrategy(config=deepspeed_zero_config),
        default_root_dir=tmpdir,
        accelerator="gpu",
        devices=1,
        log_every_n_steps=1,
        limit_train_batches=4,
        limit_val_batches=4,
        limit_test_batches=4,
        max_epochs=2,
        precision=16,
        callbacks=[TestCB(), lr_monitor],
        enable_progress_bar=False,
        enable_model_summary=False,
    )

    trainer.fit(model)
    trainer.test(model)
    assert list(lr_monitor.lrs) == ["lr-SGD"]
    assert len(set(lr_monitor.lrs["lr-SGD"])) == 8


@RunIf(min_gpus=1, standalone=True, deepspeed=True)
def test_deepspeed_custom_precision_params(tmpdir):
    """Ensure if we modify the FP16 parameters via the DeepSpeedStrategy, the deepspeed config contains these
    changes."""

    class TestCB(Callback):
        def on_train_start(self, trainer, pl_module) -> None:
            assert trainer.strategy.config["fp16"]["loss_scale"] == 10
            assert trainer.strategy.config["fp16"]["initial_scale_power"] == 10
            assert trainer.strategy.config["fp16"]["loss_scale_window"] == 10
            assert trainer.strategy.config["fp16"]["hysteresis"] == 10
            assert trainer.strategy.config["fp16"]["min_loss_scale"] == 10
            raise SystemExit()

    model = BoringModel()
    ds = DeepSpeedStrategy(
        loss_scale=10, initial_scale_power=10, loss_scale_window=10, hysteresis=10, min_loss_scale=10
    )
    trainer = Trainer(
        default_root_dir=tmpdir,
        strategy=ds,
        precision=16,
        accelerator="gpu",
        devices=1,
        callbacks=[TestCB()],
        enable_progress_bar=False,
        enable_model_summary=False,
    )
    with pytest.raises(SystemExit):
        trainer.fit(model)


@RunIf(deepspeed=True)
def test_deepspeed_custom_activation_checkpointing_params(tmpdir):
    """Ensure if we modify the activation checkpointing parameters, the deepspeed config contains these changes."""
    ds = DeepSpeedStrategy(
        partition_activations=True,
        cpu_checkpointing=True,
        contiguous_memory_optimization=True,
        synchronize_checkpoint_boundary=True,
    )
    checkpoint_config = ds.config["activation_checkpointing"]
    assert checkpoint_config["partition_activations"]
    assert checkpoint_config["cpu_checkpointing"]
    assert checkpoint_config["contiguous_memory_optimization"]
    assert checkpoint_config["synchronize_checkpoint_boundary"]


@RunIf(min_gpus=1, standalone=True, deepspeed=True)
def test_deepspeed_custom_activation_checkpointing_params_forwarded(tmpdir):
    """Ensure if we modify the activation checkpointing parameters, we pass these to
    deepspeed.checkpointing.configure correctly."""
    ds = DeepSpeedStrategy(
        partition_activations=True,
        cpu_checkpointing=True,
        contiguous_memory_optimization=True,
        synchronize_checkpoint_boundary=True,
    )

    model = BoringModel()
    trainer = Trainer(
        default_root_dir=tmpdir,
        fast_dev_run=1,
        strategy=ds,
        precision=16,
        accelerator="gpu",
        devices=1,
        enable_progress_bar=False,
        enable_model_summary=False,
    )
    with mock.patch(
        "deepspeed.checkpointing.configure", wraps=deepspeed.checkpointing.configure
    ) as deepspeed_checkpointing_configure:
        trainer.fit(model)

    deepspeed_checkpointing_configure.assert_called_with(
        mpu_=None, partition_activations=True, contiguous_checkpointing=True, checkpoint_in_cpu=True, profile=None
    )


@RunIf(min_gpus=1, deepspeed=True)
def test_deepspeed_assert_config_zero_offload_disabled(tmpdir, deepspeed_zero_config):
    """Ensure if we use a config and turn off offload_optimizer, that this is set to False within the config."""

    deepspeed_zero_config["zero_optimization"]["offload_optimizer"] = False

    class TestCallback(Callback):
        def setup(self, trainer, pl_module, stage=None) -> None:
            assert trainer.strategy.config["zero_optimization"]["offload_optimizer"] is False
            raise SystemExit()

    model = BoringModel()
    trainer = Trainer(
        default_root_dir=tmpdir,
        enable_progress_bar=False,
        max_epochs=1,
        strategy=DeepSpeedStrategy(config=deepspeed_zero_config),
        precision=16,
        accelerator="gpu",
        devices=1,
        callbacks=[TestCallback()],
    )
    with pytest.raises(SystemExit):
        trainer.fit(model)


@RunIf(min_gpus=2, standalone=True, deepspeed=True)
def test_deepspeed_multigpu(tmpdir):
    """Test to ensure that DeepSpeed with multiple GPUs works and deepspeed distributed is initialized
    correctly."""
    model = BoringModel()
    trainer = Trainer(
        default_root_dir=tmpdir,
        strategy=DeepSpeedStrategy(stage=3),
        accelerator="gpu",
        devices=2,
        fast_dev_run=True,
        precision=16,
        enable_progress_bar=False,
        enable_model_summary=False,
    )
    with mock.patch("deepspeed.init_distributed", wraps=deepspeed.init_distributed) as mock_deepspeed_distributed:
        trainer.fit(model)
    mock_deepspeed_distributed.assert_called_once()
    trainer.test(model)

    _assert_save_model_is_equal(model, tmpdir, trainer)


@RunIf(min_gpus=1, standalone=True, deepspeed=True)
def test_deepspeed_fp32_works(tmpdir):
    model = BoringModel()
    trainer = Trainer(
        default_root_dir=tmpdir,
        accelerator="gpu",
        devices=1,
        strategy="deepspeed_stage_3",
        fast_dev_run=True,
        enable_progress_bar=False,
        enable_model_summary=False,
    )
    trainer.fit(model)


@RunIf(min_gpus=2, standalone=True, deepspeed=True)
def test_deepspeed_stage_3_save_warning(tmpdir):
    """Test to ensure that DeepSpeed Stage 3 gives a warning when saving on rank zero."""
    model = BoringModel()
    trainer = Trainer(
        default_root_dir=tmpdir,
        strategy=DeepSpeedStrategy(stage=3),
        accelerator="gpu",
        devices=2,
        fast_dev_run=True,
        precision=16,
        enable_progress_bar=False,
        enable_model_summary=False,
    )
    trainer.fit(model)
    checkpoint_path = os.path.join(tmpdir, "model.pt")

    # both ranks need to call save checkpoint, however only rank 0 needs to check the warning
    context_manager = (
        pytest.warns(UserWarning, match="each worker will save a shard of the checkpoint within a directory.")
        if trainer.is_global_zero
        else contextlib.suppress()
    )
    with context_manager:
        trainer.save_checkpoint(checkpoint_path)


@RunIf(min_gpus=1, standalone=True, deepspeed=True)
def test_deepspeed_multigpu_single_file(tmpdir):
    """Test to ensure that DeepSpeed loads from a single file checkpoint."""
    model = BoringModel()
    checkpoint_path = os.path.join(tmpdir, "model.pt")
    trainer = Trainer(default_root_dir=tmpdir, fast_dev_run=True)
    trainer.fit(model)
    trainer.save_checkpoint(checkpoint_path)

    trainer = Trainer(
        default_root_dir=tmpdir,
        strategy=DeepSpeedStrategy(stage=3),
        accelerator="gpu",
        devices=1,
        fast_dev_run=True,
        precision=16,
        enable_progress_bar=False,
        enable_model_summary=False,
    )
    strategy = trainer.strategy
    assert isinstance(strategy, DeepSpeedStrategy)
    assert not strategy.load_full_weights
    with pytest.raises(MisconfigurationException, match="DeepSpeed was unable to load the checkpoint."):
        trainer.test(model, ckpt_path=checkpoint_path)

    trainer = Trainer(
        default_root_dir=tmpdir,
        strategy=DeepSpeedStrategy(stage=3, load_full_weights=True),
        accelerator="gpu",
        devices=1,
        fast_dev_run=True,
        precision=16,
        enable_progress_bar=False,
        enable_model_summary=False,
    )
    strategy = trainer.strategy
    assert isinstance(strategy, DeepSpeedStrategy)
    assert strategy.load_full_weights
    trainer.test(model, ckpt_path=checkpoint_path)


class ModelParallelClassificationModel(LightningModule):
    def __init__(self, lr: float = 0.01, num_blocks: int = 5):
        super().__init__()
        self.lr = lr
        self.num_blocks = num_blocks
        self.prepare_data_per_node = True

        self.train_acc = Accuracy()
        self.valid_acc = Accuracy()
        self.test_acc = Accuracy()

    def make_block(self):
        return nn.Sequential(nn.Linear(32, 32, bias=False), nn.ReLU())

    def configure_sharded_model(self) -> None:
        self.model = nn.Sequential(*(self.make_block() for x in range(self.num_blocks)), nn.Linear(32, 3))

    def forward(self, x):
        x = self.model(x)
        # Ensure output is in float32 for softmax operation
        x = x.float()
        logits = F.softmax(x, dim=1)
        return logits

    def training_step(self, batch, batch_idx):
        x, y = batch
        logits = self.forward(x)
        loss = F.cross_entropy(logits, y)
        self.log("train_loss", loss, prog_bar=True)
        self.log("train_acc", self.train_acc(logits, y), prog_bar=True, sync_dist=True)
        return {"loss": loss}

    def validation_step(self, batch, batch_idx):
        x, y = batch
        logits = self.forward(x)
        self.log("val_loss", F.cross_entropy(logits, y), prog_bar=False, sync_dist=True)
        self.log("val_acc", self.valid_acc(logits, y), prog_bar=True, sync_dist=True)

    def test_step(self, batch, batch_idx):
        x, y = batch
        logits = self.forward(x)
        self.log("test_loss", F.cross_entropy(logits, y), prog_bar=False, sync_dist=True)
        self.log("test_acc", self.test_acc(logits, y), prog_bar=True, sync_dist=True)

    def predict_step(self, batch, batch_idx, dataloader_idx=0):
        x, y = batch
        logits = self.forward(x)
        self.test_acc(logits, y)
        return self.test_acc.compute()

    def configure_optimizers(self):
        optimizer = torch.optim.Adam(self.parameters(), lr=self.lr)

        lr_scheduler = torch.optim.lr_scheduler.ExponentialLR(optimizer, gamma=0.99)
        return [optimizer], [{"scheduler": lr_scheduler, "interval": "step"}]

    def on_load_checkpoint(self, checkpoint: Dict[str, Any]) -> None:
        if not hasattr(self, "model"):
            self.configure_sharded_model()

        # Lightning saves the lr schedulers, but DeepSpeed saves the optimizer states separately
        assert len(checkpoint["lr_schedulers"]) == 1
        assert "optimizer_states" not in checkpoint


class ManualModelParallelClassificationModel(ModelParallelClassificationModel):
    @property
    def automatic_optimization(self) -> bool:
        return False

    def training_step(self, batch, batch_idx):
        x, y = batch
        logits = self.forward(x)
        loss = F.cross_entropy(logits, y)
        opt = self.optimizers()
        self.log("train_loss", loss, prog_bar=True)
        self.log("train_acc", self.train_acc(logits, y), prog_bar=True, sync_dist=True)
        opt.zero_grad()
        self.manual_backward(loss)
        opt.step()


@RunIf(min_gpus=2, standalone=True, deepspeed=True)
def test_deepspeed_multigpu_stage_3(tmpdir, deepspeed_config):
    """Test to ensure ZeRO Stage 3 works with a parallel model."""
    model = ModelParallelBoringModel()
    trainer = Trainer(
        default_root_dir=tmpdir,
        strategy=DeepSpeedStrategy(stage=3),
        accelerator="gpu",
        devices=2,
        fast_dev_run=True,
        precision=16,
        enable_progress_bar=False,
        enable_model_summary=False,
    )
    trainer.fit(model)
    trainer.test(model)

    _assert_save_model_is_equal(model, tmpdir, trainer)


@RunIf(min_gpus=2, standalone=True, deepspeed=True)
def test_deepspeed_multigpu_stage_3_manual_optimization(tmpdir, deepspeed_config):
    """Test to ensure ZeRO Stage 3 works with a parallel model."""
    model = ModelParallelBoringModelManualOptim()
    model.training_epoch_end = None
    trainer = Trainer(
        default_root_dir=tmpdir,
        strategy=DeepSpeedStrategy(stage=3),
        accelerator="gpu",
        devices=2,
        fast_dev_run=True,
        precision=16,
        enable_progress_bar=False,
        enable_model_summary=False,
    )
    trainer.fit(model)
    trainer.test(model)

    _assert_save_model_is_equal(model, tmpdir, trainer)


@pytest.mark.parametrize(("accumulate_grad_batches", "automatic_optimization"), [(1, False), (2, True)])
@RunIf(min_gpus=2, standalone=True, deepspeed=True)
def test_deepspeed_multigpu_stage_3_checkpointing(tmpdir, automatic_optimization, accumulate_grad_batches):
    seed_everything(1)
    if automatic_optimization:
        model = ModelParallelClassificationModel()
    else:
        model = ManualModelParallelClassificationModel()
    dm = ClassifDataModule()
    ck = ModelCheckpoint(monitor="val_acc", mode="max", save_last=True, save_top_k=-1)
    trainer = Trainer(
        default_root_dir=tmpdir,
        max_epochs=10,
        strategy=DeepSpeedStrategy(stage=3),
        accelerator="gpu",
        devices=2,
        precision=16,
        accumulate_grad_batches=accumulate_grad_batches,
        callbacks=[ck],
        enable_progress_bar=False,
        enable_model_summary=False,
    )
    trainer.fit(model, datamodule=dm)

    results = trainer.test(datamodule=dm)
    assert results[0]["test_acc"] > 0.7
    saved_results = trainer.test(ckpt_path=ck.best_model_path, datamodule=dm)
    assert saved_results[0]["test_acc"] > 0.7
    assert saved_results == results

    if automatic_optimization:
        model = ModelParallelClassificationModel()
    else:
        model = ManualModelParallelClassificationModel()
    trainer = Trainer(
<<<<<<< HEAD
        default_root_dir=tmpdir,
        gpus=2,
        strategy=DeepSpeedStrategy(stage=3),
        precision=16,
        enable_progress_bar=False,
        enable_model_summary=False,
=======
        default_root_dir=tmpdir, accelerator="gpu", devices=2, strategy=DeepSpeedStrategy(stage=3), precision=16
>>>>>>> f315e610
    )

    results = trainer.test(model, datamodule=dm, ckpt_path=ck.best_model_path)
    assert results[0]["test_acc"] > 0.7


@RunIf(min_gpus=1, standalone=True, deepspeed=True)
def test_deepspeed_multigpu_stage_3_warns_resume_training(tmpdir):
    """Test to ensure with Stage 3 and multiple GPUs that we can resume from training, throwing a warning that the
    optimizer state and scheduler states cannot be restored."""
    dm = ClassifDataModule()
    model = BoringModel()
    checkpoint_path = os.path.join(tmpdir, "model.pt")
    trainer = Trainer(
        default_root_dir=tmpdir,
        fast_dev_run=True,
        enable_progress_bar=False,
        enable_model_summary=False,
    )
    trainer.fit(model)
    trainer.save_checkpoint(checkpoint_path)

    trainer = Trainer(
        default_root_dir=tmpdir,
        fast_dev_run=True,
        strategy=DeepSpeedStrategy(stage=3, load_full_weights=True),
        accelerator="gpu",
        devices=1,
        precision=16,
        enable_progress_bar=False,
        enable_model_summary=False,
    )
    with pytest.warns(
        UserWarning,
        match="A single checkpoint file has been given. This means optimizer states cannot be restored. "
        "If you'd like to restore these states, you must "
        "provide a path to the originally saved DeepSpeed checkpoint.",
    ):
        trainer.fit(model, datamodule=dm, ckpt_path=checkpoint_path)


@RunIf(min_gpus=1, standalone=True, deepspeed=True)
def test_deepspeed_multigpu_stage_3_resume_training(tmpdir):
    """Test to ensure with Stage 3 and single GPU that we can resume training."""
    initial_model = ModelParallelClassificationModel()
    dm = ClassifDataModule()

    ck = ModelCheckpoint(monitor="val_acc", mode="max", save_last=True, save_top_k=-1)
    initial_trainer = Trainer(
        default_root_dir=tmpdir,
        max_epochs=1,
        limit_train_batches=2,
        limit_val_batches=2,
        limit_test_batches=2,
        strategy=DeepSpeedStrategy(stage=3),
        accelerator="gpu",
        devices=1,
        precision=16,
        callbacks=[ck],
        enable_progress_bar=False,
        enable_model_summary=False,
    )
    initial_trainer.fit(initial_model, datamodule=dm)

    class TestCallback(Callback):
        def on_train_batch_start(
            self, trainer: Trainer, pl_module: LightningModule, batch: Any, batch_idx: int
        ) -> None:
            original_deepspeed_strategy = initial_trainer.strategy
            current_deepspeed_strategy = trainer.strategy

            assert isinstance(original_deepspeed_strategy, DeepSpeedStrategy)
            assert isinstance(current_deepspeed_strategy, DeepSpeedStrategy)
            # assert optimizer states are the correctly loaded
            original_optimizer_dict = original_deepspeed_strategy.deepspeed_engine.optimizer.state_dict()
            current_optimizer_dict = current_deepspeed_strategy.deepspeed_engine.optimizer.state_dict()
            for orig_tensor, current_tensor in zip(
                original_optimizer_dict["fp32_flat_groups"], current_optimizer_dict["fp32_flat_groups"]
            ):
                assert torch.all(orig_tensor.eq(current_tensor))
            # assert model state is loaded correctly
            for current_param, initial_param in zip(pl_module.parameters(), initial_model.parameters()):
                assert torch.equal(current_param.cpu(), initial_param.cpu())
            # assert epoch has correctly been restored
            assert trainer.current_epoch == 1

            # assert lr-scheduler states are loaded correctly
            original_lr_scheduler = initial_trainer.lr_scheduler_configs[0].scheduler
            current_lr_scheduler = trainer.lr_scheduler_configs[0].scheduler
            assert original_lr_scheduler.state_dict() == current_lr_scheduler.state_dict()

    model = ModelParallelClassificationModel()
    trainer = Trainer(
        default_root_dir=tmpdir,
        fast_dev_run=True,
        strategy=DeepSpeedStrategy(stage=3),
        accelerator="gpu",
        devices=1,
        precision=16,
        callbacks=TestCallback(),
        enable_progress_bar=False,
        enable_model_summary=False,
    )
    trainer.fit(model, datamodule=dm, ckpt_path=ck.best_model_path)


@pytest.mark.parametrize("offload_optimizer", [False, True])
@RunIf(min_gpus=2, standalone=True, deepspeed=True)
def test_deepspeed_multigpu_stage_2_accumulated_grad_batches(tmpdir, offload_optimizer):
    """Test to ensure with Stage 2 and multiple GPUs, accumulated grad batches works."""
    seed_everything(42)

    class VerificationCallback(Callback):
        def __init__(self):
            self.on_train_batch_start_called = False

        def on_train_batch_start(self, trainer, pl_module: LightningModule, batch: Any, batch_idx: int) -> None:
            deepspeed_engine = trainer.strategy.model
            assert trainer.global_step == deepspeed_engine.global_steps
            self.on_train_batch_start_called = True

    model = ModelParallelClassificationModel()
    dm = ClassifDataModule()
    verification_callback = VerificationCallback()
    trainer = Trainer(
        default_root_dir=tmpdir,
        # TODO: this test fails with max_epochs >1 as there are leftover batches per epoch.
        # there's divergence in how Lightning handles the last batch of the epoch with how DeepSpeed does it.
        # we step the optimizers on the last batch but DeepSpeed keeps the accumulation for the next epoch
        max_epochs=1,
        strategy=DeepSpeedStrategy(stage=2, offload_optimizer=offload_optimizer),
        accelerator="gpu",
        devices=2,
        limit_train_batches=5,
        limit_val_batches=2,
        precision=16,
        accumulate_grad_batches=2,
        callbacks=[verification_callback],
        enable_progress_bar=False,
        enable_model_summary=False,
    )
    assert trainer.limit_train_batches % trainer.accumulate_grad_batches != 0, "leftover batches should be tested"
    trainer.fit(model, datamodule=dm)
    assert verification_callback.on_train_batch_start_called


@RunIf(min_gpus=2, standalone=True, deepspeed=True)
def test_deepspeed_multigpu_test(tmpdir):
    """Test to ensure we can use DeepSpeed with just test using ZeRO Stage 3."""
    model = ModelParallelBoringModel()
    trainer = Trainer(
        default_root_dir=tmpdir,
        strategy=DeepSpeedStrategy(stage=3),
        accelerator="gpu",
        devices=2,
        fast_dev_run=True,
        precision=16,
        enable_progress_bar=False,
        enable_model_summary=False,
    )
    trainer.test(model)


# TODO(Sean): Once partial parameter partitioning is supported this test should be re-enabled
@pytest.mark.skip("Partial parameter partitioning for DeepSpeed is currently broken.")
@RunIf(min_gpus=1, standalone=True, deepspeed=True)
def test_deepspeed_multigpu_partial_partition_parameters(tmpdir):
    """Test to ensure that a module that defines a layer inside the ``__init__`` and ``configure_sharded_model``
    correctly converts all parameters to float16 when ``precision=16`` and runs successfully."""

    class TestModel(ModelParallelBoringModel):
        def __init__(self):
            super().__init__()
            self.layer_2 = torch.nn.Linear(32, 32)

        def configure_sharded_model(self) -> None:
            self.layer = torch.nn.Linear(32, 2)

        def forward(self, x):
            x = self.layer_2(x)
            return self.layer(x)

        def on_train_epoch_start(self) -> None:
            assert all([x.dtype == torch.float16 for x in self.parameters()])

    model = TestModel()
    trainer = Trainer(
        default_root_dir=tmpdir,
        strategy=DeepSpeedStrategy(stage=3),
        accelerator="gpu",
        devices=1,
        fast_dev_run=True,
        precision=16,
        enable_progress_bar=False,
        enable_model_summary=False,
    )
    trainer.fit(model)


@RunIf(min_gpus=1, standalone=True, deepspeed=True)
def test_deepspeed_multigpu_test_rnn(tmpdir):
    """Test to ensure that turning off explicit partitioning of the entire module for ZeRO Stage 3 works when
    training with certain layers which will crash with explicit partitioning."""

    class TestModel(BoringModel):
        def __init__(self):
            super().__init__()
            self.rnn = torch.nn.GRU(32, 32)

        def on_train_epoch_start(self) -> None:
            assert all([x.dtype == torch.float16 for x in self.parameters()])

    model = TestModel()
    trainer = Trainer(
        default_root_dir=tmpdir,
        strategy=DeepSpeedStrategy(stage=3),
        accelerator="gpu",
        devices=1,
        fast_dev_run=True,
        precision=16,
        enable_progress_bar=False,
        enable_model_summary=False,
    )
    trainer.fit(model)


@RunIf(deepspeed=True)
@mock.patch("deepspeed.init_distributed", autospec=True)
@pytest.mark.parametrize("platform", ["Linux", "Windows"])
def test_deepspeed_strategy_env_variables(mock_deepspeed_distributed, tmpdir, platform):
    """Test to ensure that we setup distributed communication using correctly.

    When using windows, ranks environment variables should not be set, and deepspeed should handle this.
    """
    trainer = Trainer(default_root_dir=tmpdir, strategy=DeepSpeedStrategy(stage=3))
    strategy = trainer.strategy
    assert isinstance(strategy, DeepSpeedStrategy)
    with mock.patch("platform.system", return_value=platform) as mock_platform:
        strategy._init_deepspeed_distributed()
    mock_deepspeed_distributed.assert_called()
    mock_platform.assert_called()
    if platform == "Windows":
        # assert no env variables have been set within the DeepSpeedStrategy
        assert all(k not in os.environ for k in ("MASTER_PORT", "MASTER_ADDR", "RANK", "WORLD_SIZE", "LOCAL_RANK"))
    else:
        assert os.environ["MASTER_ADDR"] == str(trainer.strategy.cluster_environment.main_address)
        assert os.environ["MASTER_PORT"] == str(trainer.strategy.cluster_environment.main_port)
        assert os.environ["RANK"] == str(trainer.strategy.global_rank)
        assert os.environ["WORLD_SIZE"] == str(trainer.strategy.world_size)
        assert os.environ["LOCAL_RANK"] == str(trainer.strategy.local_rank)


def _assert_save_model_is_equal(model, tmpdir, trainer):
    checkpoint_path = os.path.join(tmpdir, "model.pt")
    checkpoint_path = trainer.strategy.broadcast(checkpoint_path)
    trainer.save_checkpoint(checkpoint_path)
    trainer.strategy.barrier()

    # carry out the check only on rank 0
    if trainer.is_global_zero:
        single_ckpt_path = os.path.join(tmpdir, "single_model.pt")
        convert_zero_checkpoint_to_fp32_state_dict(checkpoint_path, single_ckpt_path)
        state_dict = torch.load(single_ckpt_path)

        model = model.cpu()
        # Assert model parameters are identical after loading
        for orig_param, saved_model_param in zip(model.parameters(), state_dict.values()):
            if model.dtype == torch.half:
                # moved model to float32 for comparison with single fp32 saved weights
                saved_model_param = saved_model_param.half()
            assert torch.equal(orig_param, saved_model_param)


@RunIf(min_gpus=2, standalone=True, deepspeed=True)
def test_deepspeed_multigpu_no_schedulers(tmpdir):
    """Test to ensure ZeRO Stage 3 works with a parallel model and no schedulers."""
    model = ModelParallelBoringModelNoSchedulers()
    trainer = Trainer(
        default_root_dir=tmpdir,
        strategy=DeepSpeedStrategy(stage=3),
        accelerator="gpu",
        devices=2,
        fast_dev_run=True,
        precision=16,
        enable_progress_bar=False,
        enable_model_summary=False,
    )
    trainer.fit(model)

    _assert_save_model_is_equal(model, tmpdir, trainer)


@RunIf(min_gpus=1, standalone=True, deepspeed=True)
def test_deepspeed_skip_backward_raises(tmpdir):
    class TestModel(BoringModel):
        def training_step(self, batch, batch_idx):
            return None

    model = TestModel()
    trainer = Trainer(
        default_root_dir=tmpdir,
        strategy=DeepSpeedStrategy(),
        accelerator="gpu",
        devices=1,
        fast_dev_run=True,
        precision=16,
        enable_progress_bar=False,
        enable_model_summary=False,
    )
    with pytest.raises(MisconfigurationException, match="returning `None` .* is not supported"):
        trainer.fit(model)


@RunIf(min_gpus=1, standalone=True, deepspeed=True)
def test_deepspeed_setup_train_dataloader(tmpdir):
    """Test DeepSpeed works when setup is required to call in the DataModule."""

    class TestSetupIsCalledDataModule(LightningDataModule):
        def __init__(self):
            super().__init__()
            self._setup = False

        def setup(self, stage: Optional[str] = None) -> None:
            self._setup = True

        def train_dataloader(self):
            assert self._setup
            return DataLoader(RandomDataset(32, 64), batch_size=2)

        def val_dataloader(self):
            assert self._setup
            return DataLoader(RandomDataset(32, 64), batch_size=2)

        def test_dataloader(self):
            assert self._setup
            return DataLoader(RandomDataset(32, 64), batch_size=2)

    model = BoringModel()
    trainer = Trainer(
        default_root_dir=tmpdir,
        strategy=DeepSpeedStrategy(logging_level=logging.INFO),
        accelerator="gpu",
        devices=1,
        fast_dev_run=True,
        enable_progress_bar=False,
        enable_model_summary=False,
    )
    dm = TestSetupIsCalledDataModule()
    with mock.patch("deepspeed.utils.logging.logger.warning", autospec=True) as mock_object:
        trainer.fit(model, datamodule=dm)
    assert any("Tried to infer the batch size" in str(arg) for arg in mock_object.call_args_list)


@mock.patch("torch.optim.lr_scheduler.StepLR.step", autospec=True)
@pytest.mark.parametrize("interval", ["step", "epoch"])
@pytest.mark.parametrize("max_epoch", [2])
@pytest.mark.parametrize("limit_train_batches", [2])
@RunIf(min_gpus=1, standalone=True, deepspeed=True)
def test_scheduler_step_count(mock_step, max_epoch, limit_train_batches, interval):
    """Test to ensure that the scheduler is called the correct amount of times during training when scheduler is
    set to step or epoch."""

    class TestModel(BoringModel):
        def configure_optimizers(self):
            optimizer = torch.optim.SGD(self.layer.parameters(), lr=0.1)
            scheduler = torch.optim.lr_scheduler.StepLR(optimizer, 1, gamma=0.1)
            return {
                "optimizer": optimizer,
                "lr_scheduler": {"scheduler": scheduler, "interval": interval},
            }

    model = TestModel()
    trainer = Trainer(
        default_root_dir=os.getcwd(),
        limit_train_batches=limit_train_batches,
        limit_val_batches=0,
        max_epochs=max_epoch,
        accelerator="gpu",
        devices=1,
        strategy="deepspeed",
        enable_progress_bar=False,
        enable_model_summary=False,
    )
    trainer.fit(model)
    if interval == "epoch":
        # assert called once at init and once during training
        assert mock_step.call_count == 1 + max_epoch
    else:
        # assert called once at init and once during training
        assert mock_step.call_count == 1 + (max_epoch * limit_train_batches)


@RunIf(min_gpus=1, standalone=True, deepspeed=True)
def test_deepspeed_configure_gradient_clipping(tmpdir):
    """Test to ensure that a warning is raised when `LightningModule.configure_gradient_clipping` is overridden in
    case of deepspeed."""

    class TestModel(BoringModel):
        def configure_gradient_clipping(self, optimizer, optimizer_idx, gradient_clip_val, gradient_clip_algorithm):
            if optimizer_idx == 0:
                self.clip_gradients(optimizer, gradient_clip_val, gradient_clip_algorithm)

    model = TestModel()
    trainer = Trainer(
        default_root_dir=tmpdir,
        accelerator="gpu",
        devices=1,
        strategy="deepspeed",
        fast_dev_run=True,
        enable_progress_bar=False,
        enable_model_summary=False,
    )
    with pytest.warns(UserWarning, match="handles gradient clipping internally"):
        trainer.fit(model)


@RunIf(min_gpus=1, standalone=True, deepspeed=True)
def test_deepspeed_gradient_clip_by_value(tmpdir):
    """Test to ensure that an exception is raised when using `gradient_clip_algorithm='value'`."""
    model = BoringModel()
    trainer = Trainer(
        default_root_dir=tmpdir,
        accelerator="gpu",
        devices=1,
        strategy="deepspeed",
        gradient_clip_algorithm="value",
        enable_progress_bar=False,
        enable_model_summary=False,
    )
    with pytest.raises(MisconfigurationException, match="does not support clipping gradients by value"):
        trainer.fit(model)


@RunIf(min_gpus=1, standalone=True, deepspeed=True)
def test_different_accumulate_grad_batches_fails(tmpdir):
    model = BoringModel()
    trainer = Trainer(
        default_root_dir=tmpdir,
        accumulate_grad_batches={1: 2},
        accelerator="gpu",
        devices=1,
        strategy="deepspeed",
        enable_progress_bar=False,
        enable_model_summary=False,
    )
    with pytest.raises(
        MisconfigurationException, match="DeepSpeed currently does not support different `accumulate_grad_batches`"
    ):
        trainer.fit(model)


@RunIf(min_gpus=2, standalone=True, deepspeed=True)
def test_specific_gpu_device_id(tmpdir):
    class TestCallback(Callback):
        def on_train_start(self, trainer: Trainer, pl_module: LightningModule) -> None:
            assert model.device.index == 1

        def on_train_batch_start(
            self,
            trainer: Trainer,
            pl_module: LightningModule,
            batch: Any,
            batch_idx: int,
        ) -> None:
            assert batch.device.index == 1

        def on_test_start(self, trainer: Trainer, pl_module: LightningModule) -> None:
            assert model.device.index == 1

        def on_test_batch_start(
            self,
            trainer: Trainer,
            pl_module: LightningModule,
            batch: Any,
            batch_idx: int,
            dataloader_idx: int,
        ) -> None:
            assert batch.device.index == 1

    model = BoringModel()
    trainer = Trainer(
        default_root_dir=tmpdir,
        fast_dev_run=True,
        accelerator="gpu",
        devices=[1],
        strategy="deepspeed",
        callbacks=TestCallback(),
        enable_progress_bar=False,
        enable_model_summary=False,
    )
    trainer.fit(model)
    trainer.test(model)


@RunIf(min_gpus=2, min_torch="1.10.0", standalone=True, deepspeed=True)
def test_deepspeed_with_meta_device(tmpdir):
    with init_meta_context():
        model = BoringModel()
    assert model.layer.weight.device.type == "meta"
    trainer = Trainer(
        default_root_dir=tmpdir,
        strategy=DeepSpeedStrategy(stage=3),
        accelerator="gpu",
        devices=2,
        fast_dev_run=True,
        precision=16,
        enable_progress_bar=False,
        enable_model_summary=False,
    )
    trainer.fit(model)
    assert model.layer.weight.device.type == "cpu"


@RunIf(min_gpus=2, standalone=True, deepspeed=True)
def test_deepspeed_multi_save_same_filepath(tmpdir):
    """Test that verifies that deepspeed saves only latest checkpoint in the specified path and deletes the old
    sharded checkpoints."""
    model = BoringModel()
    trainer = Trainer(
        default_root_dir=tmpdir,
        strategy="deepspeed",
        accelerator="gpu",
        devices=2,
        callbacks=[ModelCheckpoint(save_top_k=1, save_last=True)],
        limit_train_batches=1,
        limit_val_batches=0,
        num_sanity_val_steps=0,
        max_epochs=2,
        enable_progress_bar=False,
        enable_model_summary=False,
    )
    trainer.fit(model)
    ckpt_path = os.path.join(trainer.checkpoint_callback.dirpath, "last.ckpt")
    expected = ["latest", "zero_to_fp32.py", "checkpoint"]
    assert set(expected) == set(os.listdir(ckpt_path))


@RunIf(min_gpus=2, standalone=True, deepspeed=True)
@pytest.mark.skipif(not _DEEPSPEED_GREATER_EQUAL_0_6, reason="requires deepspeed >= 0.6")
def test_deepspeed_with_bfloat16_precision(tmpdir):
    """Test that deepspeed works with bfloat16 precision."""
    model = BoringModel()
    trainer = Trainer(
        default_root_dir=tmpdir,
        strategy="deepspeed_stage_3",
        accelerator="gpu",
        devices=2,
        fast_dev_run=True,
        precision="bf16",
        num_sanity_val_steps=0,
        enable_progress_bar=False,
        enable_model_summary=False,
    )

    trainer.fit(model)
    assert isinstance(trainer.strategy.precision_plugin, DeepSpeedPrecisionPlugin)
    assert trainer.strategy.precision_plugin.precision == "bf16"
    assert trainer.strategy.config["zero_optimization"]["stage"] == 3
    assert model.layer.weight.dtype == torch.bfloat16<|MERGE_RESOLUTION|>--- conflicted
+++ resolved
@@ -738,16 +738,13 @@
     else:
         model = ManualModelParallelClassificationModel()
     trainer = Trainer(
-<<<<<<< HEAD
-        default_root_dir=tmpdir,
-        gpus=2,
+        default_root_dir=tmpdir,
+        ccelerator="gpu",
+        devices=2,
         strategy=DeepSpeedStrategy(stage=3),
         precision=16,
         enable_progress_bar=False,
         enable_model_summary=False,
-=======
-        default_root_dir=tmpdir, accelerator="gpu", devices=2, strategy=DeepSpeedStrategy(stage=3), precision=16
->>>>>>> f315e610
     )
 
     results = trainer.test(model, datamodule=dm, ckpt_path=ck.best_model_path)
