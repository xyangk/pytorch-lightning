# Copyright The PyTorch Lightning team.
#
# Licensed under the Apache License, Version 2.0 (the "License");
# you may not use this file except in compliance with the License.
# You may obtain a copy of the License at
#
#     http://www.apache.org/licenses/LICENSE-2.0
#
# Unless required by applicable law or agreed to in writing, software
# distributed under the License is distributed on an "AS IS" BASIS,
# WITHOUT WARRANTIES OR CONDITIONS OF ANY KIND, either express or implied.
# See the License for the specific language governing permissions and
# limitations under the License.
from abc import ABC
from typing import Any, List, Optional, Union

from torch.utils.data import DataLoader

import pytorch_lightning as pl
from pytorch_lightning.trainer.states import RunningStage
from pytorch_lightning.utilities import rank_zero_deprecation


class TrainerDataLoadingMixin(ABC):
<<<<<<< HEAD

    # this is just a summary on variables used in this abstract class,
    #  the proper values/initialisation should be done in child class
    val_check_interval: float
    reload_dataloaders_every_n_epochs: int
    train_dataloader: DataLoader
    limit_train_batches: Union[int, float]
    num_training_batches: int
    val_check_batch: float
    val_dataloaders: List[DataLoader]
    limit_val_batches: Union[int, float]
    num_val_batches: List[int]
    test_dataloaders: List[DataLoader]
    limit_test_batches: Union[int, float]
    num_test_batches: List[int]
    predict_dataloaders: List[DataLoader]
    limit_predict_batches: Union[int, float]
    num_predict_batches: List[int]
    log_every_n_steps: int
    overfit_batches: Union[int, float]
    distributed_sampler_kwargs: dict
    accelerator: Accelerator
    call_hook: Callable
    current_epoch: int
    _accelerator_connector: AcceleratorConnector
    _last_train_dl_reload_epoch: int
    _last_val_dl_reload_epoch: int

    @property
    def _should_reload_train_dl(self) -> bool:
        """Check if train dataloader should be reloaded."""
        n_epochs = self.reload_dataloaders_every_n_epochs
        return n_epochs and (self.current_epoch - self._last_train_dl_reload_epoch >= n_epochs)

    @property
    def _should_reload_val_dl(self) -> bool:
        """Check if validation dataloader should be reloaded."""
        n_epochs = self.reload_dataloaders_every_n_epochs
        return n_epochs and (self.current_epoch - self._last_val_dl_reload_epoch >= n_epochs)

    def _worker_check(self, dataloader: DataLoader, name: str) -> None:
        if not isinstance(dataloader, DataLoader):
            return

        using_spawn = self._accelerator_connector._distrib_type == _StrategyType.DDP_SPAWN
        num_cpus = multiprocessing.cpu_count()

        # ddp_spawn + num_workers > 0 don't mix! tell the user
        if dataloader.num_workers > 0 and using_spawn:
            # checks for the attr persistent_workers available in pytorch >= 1.7
            if hasattr(dataloader, "persistent_workers"):
                if not dataloader.persistent_workers:
                    rank_zero_warn(
                        "num_workers>0, persistent_workers=False, and strategy=ddp_spawn"
                        " may result in data loading bottlenecks."
                        " Consider setting persistent_workers=True"
                        " (this is a limitation of Python .spawn() and PyTorch)"
                    )
            else:
                rank_zero_warn(
                    "num_workers>0 and strategy=ddp_spawn do not mix well"
                    " and may result in data loading bottlenecks."
                    " Consider setting strategy=ddp to use num_workers>0"
                    " (this is a limitation of Python .spawn() and PyTorch)"
                )

        elif dataloader.num_workers == 0 and using_spawn:
            # checks for the attr persistent_workers available in pytorch >= 1.7
            if hasattr(dataloader, "persistent_workers"):
                if not dataloader.persistent_workers:
                    rank_zero_warn(
                        "strategy=ddp_spawn and num_workers=0 may result in data loading bottlenecks."
                        " Consider setting num_workers>0 and persistent_workers=True"
                    )
            else:
                rank_zero_warn(
                    "strategy=ddp_spawn and num_workers=0 may result in data loading bottlenecks."
                    " Consider setting strategy=ddp and set num_workers>0"
                )

        elif dataloader.num_workers <= 2 < num_cpus and not using_spawn:
            # if changed, update the `filterwarnings` snippet in 'speed.html#num-workers'
            rank_zero_warn(
                f"The dataloader, {name}, does not have many workers which may be a bottleneck."
                " Consider increasing the value of the `num_workers` argument`"
                f" (try {num_cpus} which is the number of cpus on this machine)"
                " in the `DataLoader` init to improve performance.",
                category=PossibleUserWarning,
            )

    def _requires_distributed_sampler(self, dataloader) -> bool:
        return (
            self._accelerator_connector.replace_sampler_ddp
            and self._accelerator_connector.is_distributed
            and not isinstance(dataloader.sampler, DistributedSampler)
            and not has_iterable_dataset(dataloader)
        )
=======
    r"""
    .. deprecated:: v1.6
        The `TrainerDataLoadingMixin` class was deprecated in v1.6 and will be removed in v1.8.
    """
>>>>>>> dfda9705

    def prepare_dataloader(self, dataloader: Any, shuffle: bool, mode: Optional[RunningStage] = None) -> Any:
        r"""
        .. deprecated:: v1.6
            `TrainerDataLoadingMixin.prepare_dataloader` was deprecated in v1.6
            and will be removed in v1.8.

        This function handles to following functionalities:

        - Injecting a `DistributedDataSampler` into the `DataLoader` if on a distributed environment
        - Wrapping the datasets and samplers into fault-tolerant components
        """
        rank_zero_deprecation(
            "`TrainerDataLoadingMixin.prepare_dataloader` was deprecated in v1.6 and will be removed in v1.8."
        )
        return self._data_connector._prepare_dataloader(dataloader, shuffle, mode)

    def request_dataloader(
        self, stage: RunningStage, model: Optional["pl.LightningModule"] = None
    ) -> Union[DataLoader, List[DataLoader]]:
        r"""
        .. deprecated:: v1.6
            `TrainerDataLoadingMixin.request_dataloader` was deprecated in v1.6
            and will be removed in v1.8.

        Requests a dataloader from the given model by calling dataloader hooks corresponding to the given stage.

        Returns:
            The requested dataloader
        """
        rank_zero_deprecation(
            "`TrainerDataLoadingMixin.request_dataloader` was deprecated in v1.6 and will be removed in v1.8."
        )
        return self._data_connector._request_dataloader(stage, model)<|MERGE_RESOLUTION|>--- conflicted
+++ resolved
@@ -22,110 +22,10 @@
 
 
 class TrainerDataLoadingMixin(ABC):
-<<<<<<< HEAD
-
-    # this is just a summary on variables used in this abstract class,
-    #  the proper values/initialisation should be done in child class
-    val_check_interval: float
-    reload_dataloaders_every_n_epochs: int
-    train_dataloader: DataLoader
-    limit_train_batches: Union[int, float]
-    num_training_batches: int
-    val_check_batch: float
-    val_dataloaders: List[DataLoader]
-    limit_val_batches: Union[int, float]
-    num_val_batches: List[int]
-    test_dataloaders: List[DataLoader]
-    limit_test_batches: Union[int, float]
-    num_test_batches: List[int]
-    predict_dataloaders: List[DataLoader]
-    limit_predict_batches: Union[int, float]
-    num_predict_batches: List[int]
-    log_every_n_steps: int
-    overfit_batches: Union[int, float]
-    distributed_sampler_kwargs: dict
-    accelerator: Accelerator
-    call_hook: Callable
-    current_epoch: int
-    _accelerator_connector: AcceleratorConnector
-    _last_train_dl_reload_epoch: int
-    _last_val_dl_reload_epoch: int
-
-    @property
-    def _should_reload_train_dl(self) -> bool:
-        """Check if train dataloader should be reloaded."""
-        n_epochs = self.reload_dataloaders_every_n_epochs
-        return n_epochs and (self.current_epoch - self._last_train_dl_reload_epoch >= n_epochs)
-
-    @property
-    def _should_reload_val_dl(self) -> bool:
-        """Check if validation dataloader should be reloaded."""
-        n_epochs = self.reload_dataloaders_every_n_epochs
-        return n_epochs and (self.current_epoch - self._last_val_dl_reload_epoch >= n_epochs)
-
-    def _worker_check(self, dataloader: DataLoader, name: str) -> None:
-        if not isinstance(dataloader, DataLoader):
-            return
-
-        using_spawn = self._accelerator_connector._distrib_type == _StrategyType.DDP_SPAWN
-        num_cpus = multiprocessing.cpu_count()
-
-        # ddp_spawn + num_workers > 0 don't mix! tell the user
-        if dataloader.num_workers > 0 and using_spawn:
-            # checks for the attr persistent_workers available in pytorch >= 1.7
-            if hasattr(dataloader, "persistent_workers"):
-                if not dataloader.persistent_workers:
-                    rank_zero_warn(
-                        "num_workers>0, persistent_workers=False, and strategy=ddp_spawn"
-                        " may result in data loading bottlenecks."
-                        " Consider setting persistent_workers=True"
-                        " (this is a limitation of Python .spawn() and PyTorch)"
-                    )
-            else:
-                rank_zero_warn(
-                    "num_workers>0 and strategy=ddp_spawn do not mix well"
-                    " and may result in data loading bottlenecks."
-                    " Consider setting strategy=ddp to use num_workers>0"
-                    " (this is a limitation of Python .spawn() and PyTorch)"
-                )
-
-        elif dataloader.num_workers == 0 and using_spawn:
-            # checks for the attr persistent_workers available in pytorch >= 1.7
-            if hasattr(dataloader, "persistent_workers"):
-                if not dataloader.persistent_workers:
-                    rank_zero_warn(
-                        "strategy=ddp_spawn and num_workers=0 may result in data loading bottlenecks."
-                        " Consider setting num_workers>0 and persistent_workers=True"
-                    )
-            else:
-                rank_zero_warn(
-                    "strategy=ddp_spawn and num_workers=0 may result in data loading bottlenecks."
-                    " Consider setting strategy=ddp and set num_workers>0"
-                )
-
-        elif dataloader.num_workers <= 2 < num_cpus and not using_spawn:
-            # if changed, update the `filterwarnings` snippet in 'speed.html#num-workers'
-            rank_zero_warn(
-                f"The dataloader, {name}, does not have many workers which may be a bottleneck."
-                " Consider increasing the value of the `num_workers` argument`"
-                f" (try {num_cpus} which is the number of cpus on this machine)"
-                " in the `DataLoader` init to improve performance.",
-                category=PossibleUserWarning,
-            )
-
-    def _requires_distributed_sampler(self, dataloader) -> bool:
-        return (
-            self._accelerator_connector.replace_sampler_ddp
-            and self._accelerator_connector.is_distributed
-            and not isinstance(dataloader.sampler, DistributedSampler)
-            and not has_iterable_dataset(dataloader)
-        )
-=======
     r"""
     .. deprecated:: v1.6
         The `TrainerDataLoadingMixin` class was deprecated in v1.6 and will be removed in v1.8.
     """
->>>>>>> dfda9705
 
     def prepare_dataloader(self, dataloader: Any, shuffle: bool, mode: Optional[RunningStage] = None) -> Any:
         r"""
