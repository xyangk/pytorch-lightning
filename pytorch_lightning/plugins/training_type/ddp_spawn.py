# Copyright The PyTorch Lightning team.
#
# Licensed under the Apache License, Version 2.0 (the "License");
# you may not use this file except in compliance with the License.
# You may obtain a copy of the License at
#
#     http://www.apache.org/licenses/LICENSE-2.0
#
# Unless required by applicable law or agreed to in writing, software
# distributed under the License is distributed on an "AS IS" BASIS,
# WITHOUT WARRANTIES OR CONDITIONS OF ANY KIND, either express or implied.
# See the License for the specific language governing permissions and
# limitations under the License.
import logging
import os
import re
from multiprocessing.queues import SimpleQueue
from typing import Any, Callable, Dict, List, Optional, Tuple, Union

import numpy as np
import torch
import torch.distributed
import torch.multiprocessing as mp
from torch.nn import Module
from torch.nn.parallel.distributed import DistributedDataParallel

import pytorch_lightning as pl
from pytorch_lightning.overrides import LightningDistributedModule
from pytorch_lightning.overrides.distributed import prepare_for_backward
from pytorch_lightning.plugins.environments.cluster_environment import ClusterEnvironment
from pytorch_lightning.plugins.io.checkpoint_plugin import CheckpointIO
from pytorch_lightning.plugins.precision import PrecisionPlugin
from pytorch_lightning.plugins.training_type.parallel import ParallelPlugin
from pytorch_lightning.trainer.states import TrainerFn
from pytorch_lightning.utilities import _TORCH_GREATER_EQUAL_1_8, rank_zero_warn
from pytorch_lightning.utilities.apply_func import apply_to_collection, move_data_to_device
<<<<<<< HEAD
from pytorch_lightning.utilities.cloud_io import load as pl_load
=======
>>>>>>> 25473acd
from pytorch_lightning.utilities.distributed import distributed_available
from pytorch_lightning.utilities.distributed import group as _group
from pytorch_lightning.utilities.distributed import (
    init_dist_connection,
    rank_zero_only,
    ReduceOp,
    sync_ddp_if_available,
)
from pytorch_lightning.utilities.enums import _StrategyType
from pytorch_lightning.utilities.model_helpers import is_overridden
from pytorch_lightning.utilities.seed import reset_seed
from pytorch_lightning.utilities.types import STEP_OUTPUT

if _TORCH_GREATER_EQUAL_1_8:
    from pytorch_lightning.utilities.distributed import register_ddp_comm_hook

log = logging.getLogger(__name__)


class DDPSpawnPlugin(ParallelPlugin):
    """Spawns processes using the :func:`torch.multiprocessing.spawn` method and joins processes after training
    finishes."""

    distributed_backend = _StrategyType.DDP_SPAWN

    def __init__(
        self,
        parallel_devices: Optional[List[torch.device]] = None,
        cluster_environment: Optional[ClusterEnvironment] = None,
        checkpoint_io: Optional[CheckpointIO] = None,
        precision_plugin: Optional[PrecisionPlugin] = None,
        ddp_comm_state: Optional[object] = None,
        ddp_comm_hook: Optional[callable] = None,
        ddp_comm_wrapper: Optional[callable] = None,
        **kwargs: Any,
    ):
        super().__init__(
            parallel_devices=parallel_devices,
            cluster_environment=cluster_environment,
            checkpoint_io=checkpoint_io,
            precision_plugin=precision_plugin,
        )
        self._num_nodes = 1
        self.sync_batchnorm = False
        self._ddp_kwargs = kwargs
        self.num_processes = len(parallel_devices) if parallel_devices is not None else 0
        self._ddp_comm_state = ddp_comm_state
        self._ddp_comm_hook = ddp_comm_hook
        self._ddp_comm_wrapper = ddp_comm_wrapper
        self._local_rank = 0
        self.set_world_ranks()

    @property
    def num_nodes(self) -> int:
        return self._num_nodes

    @num_nodes.setter
    def num_nodes(self, num_nodes: int) -> None:
        # note that world ranks is related to num_nodes, when resetting it, need to reset world ranks
        self._num_nodes = num_nodes
        self.set_world_ranks()

    @property
    def local_rank(self) -> int:
        return self._local_rank

    @property
    def root_device(self):
        return self.parallel_devices[self.local_rank]

    @property
    def distributed_sampler_kwargs(self):
        distributed_sampler_kwargs = dict(num_replicas=(self.num_nodes * self.num_processes), rank=self.global_rank)
        return distributed_sampler_kwargs

    @property
    def _is_single_process_single_device(self):
        return True

    def setup(self, trainer: "pl.Trainer") -> None:
        os.environ["MASTER_PORT"] = str(self.cluster_environment.main_port)
        super().setup(trainer)

    def _setup_model(self, model: Module) -> DistributedDataParallel:
        """Wraps the model into a :class:`~torch.nn.parallel.distributed.DistributedDataParallel` module."""
        return DistributedDataParallel(module=model, device_ids=self.determine_ddp_device_ids(), **self._ddp_kwargs)

    def set_world_ranks(self, process_idx: int = 0) -> None:
        self._local_rank = process_idx
        if self.cluster_environment is None:
            return
        self.cluster_environment.set_global_rank(self.node_rank * self.num_processes + self.local_rank)
        self.cluster_environment.set_world_size(self.num_nodes * self.num_processes)
        rank_zero_only.rank = self.cluster_environment.global_rank()

    def get_mp_spawn_kwargs(self, trainer: Optional["pl.Trainer"] = None) -> Dict[str, Any]:
        return {"nprocs": self.num_processes}

<<<<<<< HEAD
    def start_training(self, trainer: "pl.Trainer") -> Any:
        self._clean_logger(trainer)
        best_model_path, last_path, results, extra = self.spawn(self.new_process, trainer)
        self.__recover_child_process_weights(best_model_path, last_path, extra, trainer)
=======
    def start_training(self, trainer: "pl.Trainer") -> None:
        self.spawn(self.new_process, trainer, self.mp_queue, return_result=False)
>>>>>>> 25473acd
        # reset optimizers, since main process is never used for training and thus does not have a valid optim state
        trainer.optimizers = []
        return results

    def start_evaluating(self, trainer: "pl.Trainer") -> None:
<<<<<<< HEAD
        self._clean_logger(trainer)
        best_model_path, last_path, results, extra = self.spawn(self.new_process, trainer)
        self.__recover_child_process_weights(best_model_path, last_path, extra, trainer)
        return results

    def start_predicting(self, trainer: "pl.Trainer") -> None:
        self._clean_logger(trainer)
        best_model_path, last_path, results, extra = self.spawn(self.new_process, trainer)
        self.__recover_child_process_weights(best_model_path, last_path, extra, trainer)
        return results
=======
        self.spawn(self.new_process, trainer, self.mp_queue, return_result=False)

    def start_predicting(self, trainer: "pl.Trainer") -> None:
        self.spawn(self.new_process, trainer, self.mp_queue, return_result=False)
>>>>>>> 25473acd

    def spawn(self, function: Callable, *args: Any, **kwargs: Any) -> Any:
        """Spawn processes that run the given function.

        Args:
            function: The function to spawn processes from.
            *args: Optional positional arguments that will be passed to the function in addition to the process index.
                These arguments must be pickleable.
            **kwargs: Optional named arguments that will be passed to the function in addition to the process index.
                These arguments must be pickleable.

        Return:
            The output of the function of process 0.
        """
        os.environ["MASTER_PORT"] = str(self.cluster_environment.main_port)
        context = mp.get_context("spawn")
        return_queue = context.SimpleQueue()
        mp.spawn(self._wrapped_function, args=(function, args, kwargs, return_queue), nprocs=self.num_processes)
        return return_queue.get()

    def _wrapped_function(
        self, process_idx: int, function: Callable, args: Any, kwargs: Any, return_queue: SimpleQueue
    ) -> None:
        self._worker_setup(process_idx)
        result = function(*args, **kwargs)
        if self.local_rank == 0:
            return_queue.put(move_data_to_device(result, "cpu"))

    def _worker_setup(self, process_idx: int):
        reset_seed()
        self.set_world_ranks(process_idx)
        rank_zero_only.rank = self.global_rank
        init_dist_connection(
            self.cluster_environment, self.torch_distributed_backend, self.global_rank, self.world_size
        )

    def new_process(self, trainer: "pl.Trainer") -> Optional[Tuple[Optional[str], Optional[str], Any, "_ExtraQueue"]]:
        # move the model to the correct device
        self.model_to_device()

        if self.sync_batchnorm:
            self.model = self.configure_sync_batchnorm(self.model)

        # skip wrapping the model if we are not fitting as no gradients need to be exchanged
        trainer_fn = self.lightning_module.trainer.state.fn
        if trainer_fn == TrainerFn.FITTING:
            self.configure_ddp()

        self.barrier()

        results = trainer.run_stage()
        outputs = self.__collect_rank_zero_results(trainer, results)

        # ensure that spawned processes go through teardown before joining
        trainer._call_teardown_hook()
        return outputs

    def pre_configure_ddp(self):
        # if unset, default `find_unused_parameters` `True`
        # Many models require setting this parameter to True, as there are corner cases
        # when not all parameter backward hooks are fired by the autograd engine even if require_grad is set to True.
        # This flag does come with a performance hit, so it is suggested to disable in cases where it is possible.
        self._ddp_kwargs["find_unused_parameters"] = self._ddp_kwargs.get("find_unused_parameters", True)
        if not self.lightning_module.automatic_optimization and not self._ddp_kwargs.get(
            "find_unused_parameters", False
        ):
            # TODO: PyTorch 1.7.0 DDP introduces `self.reducer._rebuild_buckets()` breaking manual_optimization
            rank_zero_warn(
                "From PyTorch 1.7.0, Lightning `manual_optimization` needs to set `find_unused_parameters=True` to"
                " properly work with DDP. Using `find_unused_parameters=True`."
            )
            self._ddp_kwargs["find_unused_parameters"] = True

    def _register_ddp_hooks(self) -> None:
        # currently, DDP communication hooks only work with NCCL backend and SPSD (single process single device) mode
        # https://github.com/pytorch/pytorch/blob/v1.8.0/torch/nn/parallel/distributed.py#L1080-L1084
        if _TORCH_GREATER_EQUAL_1_8 and self.on_gpu and self._is_single_process_single_device:
            register_ddp_comm_hook(
                model=self._model,
                ddp_comm_state=self._ddp_comm_state,
                ddp_comm_hook=self._ddp_comm_hook,
                ddp_comm_wrapper=self._ddp_comm_wrapper,
            )

    def configure_ddp(self) -> None:
        self.pre_configure_ddp()
        self._model = self._setup_model(LightningDistributedModule(self.model))
        self._register_ddp_hooks()

    def determine_ddp_device_ids(self):
        if self.root_device.type == "cpu":
            return None
        return [self.root_device.index]

    def __collect_rank_zero_results(
        self, trainer: "pl.Trainer", results: Any
    ) -> Optional[Tuple[Optional[str], Optional[str], Any, "_ExtraQueue"]]:

        checkpoint_callback = trainer.checkpoint_callback
        best_model_path = checkpoint_callback.best_model_path if checkpoint_callback else None

        # requires to compute the state_dict on all processes in case Metrics are present
        state_dict = self.lightning_module.state_dict()

        rank_zero_warn("cleaning up ddp environment...")

<<<<<<< HEAD
        # save the last weights
        last_path = None
        if trainer.state.fn == TrainerFn.FITTING and best_model_path is not None and len(best_model_path) > 0:
            last_path = re.sub(".ckpt", ".tmp_end.ckpt", best_model_path)
            self.save_checkpoint(state_dict, last_path)
=======
            # save the last weights
            last_path = None
            if trainer.state.fn == TrainerFn.FITTING and best_model_path is not None and len(best_model_path) > 0:
                last_path = re.sub(".ckpt", ".tmp_end.ckpt", best_model_path)
                self.checkpoint_io.save_checkpoint(state_dict, last_path)
>>>>>>> 25473acd

        if self.local_rank != 0:
            return

        # adds the `callback_metrics` to the queue
        extra = _ExtraQueue()
        if is_overridden("add_to_queue", self.lightning_module):
            # TODO: Remove the if in v1.7
            self.lightning_module.add_to_queue(extra)
        else:
            self.add_to_queue(trainer, extra)

        return best_model_path, last_path, results, extra

    def __recover_child_process_weights(
        self, best_path: Optional[str], last_path: Optional[str], extra: "_ExtraQueue", trainer
    ) -> None:
        # transfer back the best path to the trainer
        if self.lightning_module.trainer.checkpoint_callback:
            self.lightning_module.trainer.checkpoint_callback.best_model_path = best_path
        # todo, pass also best score

        # load last weights
        if last_path is not None and self.lightning_module.trainer.state.fn == TrainerFn.FITTING:
            ckpt = self.checkpoint_io.load_checkpoint(last_path, map_location=(lambda storage, loc: storage))
            self.lightning_module.load_state_dict(ckpt)

        # get the `callback_metrics` and set it to the trainer
        if is_overridden("get_from_queue", self.lightning_module):
            # only in case the user does not override it.
            # TODO: Remove the if in v1.7
            self.lightning_module.get_from_queue(extra)
        else:
            self.get_from_queue(trainer, extra)

    def barrier(self, *args, **kwargs) -> None:
        if not distributed_available():
            return
        if _TORCH_GREATER_EQUAL_1_8 and torch.distributed.get_backend() == "nccl":
            torch.distributed.barrier(device_ids=self.determine_ddp_device_ids())
        else:
            torch.distributed.barrier()

    def broadcast(self, obj: object, src: int = 0) -> object:
        if not distributed_available():
            return obj
        obj = [obj]
        if self.global_rank != src:
            obj = [None]
        torch.distributed.broadcast_object_list(obj, src, group=_group.WORLD)
        return obj[0]

    def model_to_device(self):
        if self.root_device.type == "cuda":
            # set the device on the spawned subprocesses
            torch.cuda.set_device(self.root_device)
        self.model.to(self.root_device)

    def pre_backward(self, closure_loss: torch.Tensor) -> None:
        """Run before precision plugin executes backward."""
        if not self.lightning_module.automatic_optimization:
            prepare_for_backward(self.model, closure_loss)

    def reduce(self, tensor, group: Optional[Any] = None, reduce_op: Union[ReduceOp, str] = "mean") -> torch.Tensor:
        """Reduces a tensor from several distributed processes to one aggregated tensor.

        Args:
            tensor: the tensor to sync and reduce
            group: the process group to gather results from. Defaults to all processes (world)
            reduce_op: the reduction operation. Defaults to 'mean'/'avg'.
                Can also be a string 'sum' to calculate the sum during reduction.

        Return:
            reduced value, except when the input was not a tensor the output remains is unchanged
        """
        if isinstance(tensor, torch.Tensor):
            tensor = sync_ddp_if_available(tensor, group, reduce_op=reduce_op)
        return tensor

    def training_step(self, *args, **kwargs) -> Optional[Any]:
        return self.model(*args, **kwargs)

    def validation_step(self, *args, **kwargs) -> Optional[STEP_OUTPUT]:
        if isinstance(self.model, DistributedDataParallel):
            # used when calling `trainer.fit`
            return self.model(*args, **kwargs)
        else:
            # used when calling `trainer.validate`
            return self.lightning_module.validation_step(*args, **kwargs)

    def test_step(self, *args, **kwargs) -> Optional[STEP_OUTPUT]:
        return self.lightning_module.test_step(*args, **kwargs)

    def predict_step(self, *args, **kwargs) -> Any:
        return self.lightning_module.predict_step(*args, **kwargs)

    def post_training_step(self):
        if not self.lightning_module.automatic_optimization:
            self.model.require_backward_grad_sync = True

    def add_to_queue(self, trainer: "pl.Trainer", queue: "_ExtraQueue") -> None:
        """Appends the :attr:`trainer.callback_metrics` dictionary to the given queue. To avoid issues with memory
        sharing, we cast the data to numpy.

        Args:
            trainer: reference to the Trainer.
            queue: the instance of the queue to append the data.
        """
        callback_metrics: dict = apply_to_collection(
            trainer.callback_metrics, torch.Tensor, lambda x: x.cpu().numpy()
        )  # send as numpy to avoid issues with memory sharing
        queue.put(callback_metrics)

    def get_from_queue(self, trainer: "pl.Trainer", queue: "_ExtraQueue") -> None:
        """Retrieve the :attr:`trainer.callback_metrics` dictionary from the given queue. To preserve consistency,
        we cast back the data to ``torch.Tensor``.

        Args:
            trainer: reference to the Trainer.
            queue: the instance of the queue from where to get the data.
        """
        # NOTE: `add_to_queue` needs to be called before
        callback_metrics: dict = queue.get()
        trainer.callback_metrics.update(apply_to_collection(callback_metrics, np.ndarray, lambda x: torch.tensor(x)))

    @classmethod
    def register_plugins(cls, plugin_registry: Dict) -> None:
        plugin_registry.register(
            "ddp_spawn_find_unused_parameters_false",
            cls,
            description="DDPSpawn Plugin with `find_unused_parameters` as False",
            find_unused_parameters=False,
        )

    def teardown(self) -> None:
        if isinstance(self.model, DistributedDataParallel):
            self.model = self.lightning_module

        if self.on_gpu:
            # GPU teardown
            self.lightning_module.cpu()
            # clean up memory
<<<<<<< HEAD
            torch.cuda.empty_cache()

    @staticmethod
    def _clean_logger(trainer: "pl.Trainer") -> None:
        loggers = trainer.logger._logger_iterable if isinstance(trainer.logger, LoggerCollection) else [trainer.logger]
        for logger in loggers:
            if isinstance(logger, TensorBoardLogger) and logger._experiment is not None:
                rank_zero_warn(
                    "When using `ddp_spawn`, the `TensorBoardLogger` experiment should be `None`. Setting it to `None`."
                )
                # the experiment class of `TensorBoard` holds a multiprocessing queue which can make ours hang.
                # we want to make sure these are closed before we spawn our own threads.
                # assuming nothing else references the experiment object, python should instantly `__del__` it.
                logger._experiment = None


class _ExtraQueue(list):
    """Simulates a :class:`torch.multiprocessing.queue.SimpleQueue` interface using the Python list."""

    def get(self) -> Any:
        return self.pop(0)

    def put(self, item: Any) -> None:
        self.append(item)

    def empty(self) -> bool:
        return len(self) == 0
=======
            torch.cuda.empty_cache()
>>>>>>> 25473acd
<|MERGE_RESOLUTION|>--- conflicted
+++ resolved
@@ -34,10 +34,6 @@
 from pytorch_lightning.trainer.states import TrainerFn
 from pytorch_lightning.utilities import _TORCH_GREATER_EQUAL_1_8, rank_zero_warn
 from pytorch_lightning.utilities.apply_func import apply_to_collection, move_data_to_device
-<<<<<<< HEAD
-from pytorch_lightning.utilities.cloud_io import load as pl_load
-=======
->>>>>>> 25473acd
 from pytorch_lightning.utilities.distributed import distributed_available
 from pytorch_lightning.utilities.distributed import group as _group
 from pytorch_lightning.utilities.distributed import (
@@ -136,37 +132,22 @@
     def get_mp_spawn_kwargs(self, trainer: Optional["pl.Trainer"] = None) -> Dict[str, Any]:
         return {"nprocs": self.num_processes}
 
-<<<<<<< HEAD
     def start_training(self, trainer: "pl.Trainer") -> Any:
-        self._clean_logger(trainer)
         best_model_path, last_path, results, extra = self.spawn(self.new_process, trainer)
         self.__recover_child_process_weights(best_model_path, last_path, extra, trainer)
-=======
-    def start_training(self, trainer: "pl.Trainer") -> None:
-        self.spawn(self.new_process, trainer, self.mp_queue, return_result=False)
->>>>>>> 25473acd
         # reset optimizers, since main process is never used for training and thus does not have a valid optim state
         trainer.optimizers = []
         return results
 
     def start_evaluating(self, trainer: "pl.Trainer") -> None:
-<<<<<<< HEAD
-        self._clean_logger(trainer)
         best_model_path, last_path, results, extra = self.spawn(self.new_process, trainer)
         self.__recover_child_process_weights(best_model_path, last_path, extra, trainer)
         return results
 
     def start_predicting(self, trainer: "pl.Trainer") -> None:
-        self._clean_logger(trainer)
         best_model_path, last_path, results, extra = self.spawn(self.new_process, trainer)
         self.__recover_child_process_weights(best_model_path, last_path, extra, trainer)
         return results
-=======
-        self.spawn(self.new_process, trainer, self.mp_queue, return_result=False)
-
-    def start_predicting(self, trainer: "pl.Trainer") -> None:
-        self.spawn(self.new_process, trainer, self.mp_queue, return_result=False)
->>>>>>> 25473acd
 
     def spawn(self, function: Callable, *args: Any, **kwargs: Any) -> Any:
         """Spawn processes that run the given function.
@@ -273,19 +254,11 @@
 
         rank_zero_warn("cleaning up ddp environment...")
 
-<<<<<<< HEAD
-        # save the last weights
-        last_path = None
-        if trainer.state.fn == TrainerFn.FITTING and best_model_path is not None and len(best_model_path) > 0:
-            last_path = re.sub(".ckpt", ".tmp_end.ckpt", best_model_path)
-            self.save_checkpoint(state_dict, last_path)
-=======
             # save the last weights
             last_path = None
             if trainer.state.fn == TrainerFn.FITTING and best_model_path is not None and len(best_model_path) > 0:
                 last_path = re.sub(".ckpt", ".tmp_end.ckpt", best_model_path)
                 self.checkpoint_io.save_checkpoint(state_dict, last_path)
->>>>>>> 25473acd
 
         if self.local_rank != 0:
             return
@@ -428,21 +401,7 @@
             # GPU teardown
             self.lightning_module.cpu()
             # clean up memory
-<<<<<<< HEAD
             torch.cuda.empty_cache()
-
-    @staticmethod
-    def _clean_logger(trainer: "pl.Trainer") -> None:
-        loggers = trainer.logger._logger_iterable if isinstance(trainer.logger, LoggerCollection) else [trainer.logger]
-        for logger in loggers:
-            if isinstance(logger, TensorBoardLogger) and logger._experiment is not None:
-                rank_zero_warn(
-                    "When using `ddp_spawn`, the `TensorBoardLogger` experiment should be `None`. Setting it to `None`."
-                )
-                # the experiment class of `TensorBoard` holds a multiprocessing queue which can make ours hang.
-                # we want to make sure these are closed before we spawn our own threads.
-                # assuming nothing else references the experiment object, python should instantly `__del__` it.
-                logger._experiment = None
 
 
 class _ExtraQueue(list):
@@ -455,7 +414,4 @@
         self.append(item)
 
     def empty(self) -> bool:
-        return len(self) == 0
-=======
-            torch.cuda.empty_cache()
->>>>>>> 25473acd
+        return len(self) == 0