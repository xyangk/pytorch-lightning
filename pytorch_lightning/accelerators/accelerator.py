--- conflicted
+++ resolved
@@ -74,11 +74,7 @@
             model: the model to train
         """
         self.connect_training_type_plugin(self.training_type_plugin, model)
-<<<<<<< HEAD
-        if not self.training_type_plugin.manage_configure_optimizers:
-=======
         if not self.training_type_plugin.setup_optimizers_after_dispatch:
->>>>>>> ab591a81
             self.setup_optimizers(trainer)
         self.connect_precision_plugin(self.precision_plugin)
 
