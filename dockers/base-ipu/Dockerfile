--- conflicted
+++ resolved
@@ -79,15 +79,9 @@
 RUN \
     pip list | grep torch && \
     python -c "import torch; print(torch.__version__)" && \
-<<<<<<< HEAD
     python requirements/adjust-versions.py requirements/extra.txt && \
     pip install -q -r .actions/requirements.txt && \
-    python .actions/assistant.py requirements_prune_pkgs requirements/extra.txt --packages fairscale,horovod && \
-=======
-    python adjust_versions.py requirements-extra.txt && \
-    pip install -q fire && \
-    python assistant.py requirements_prune_pkgs fairscale,horovod --req_files requirements-extra.txt && \
->>>>>>> fe940e19
+    python .actions/assistant.py requirements_prune_pkgs fairscale,horovod && \
     # Install remaining requirements
     pip install -r requirements/extra.txt -r requirements/test.txt --no-cache-dir && \
     rm -rf requirements/ && \
